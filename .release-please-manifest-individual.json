--- conflicted
+++ resolved
@@ -10,9 +10,5 @@
   "pubsub": "1.33.0",
   "pubsublite": "1.8.1",
   "spanner": "1.49.0",
-<<<<<<< HEAD
-  "storage": "1.32.0"
-=======
   "storage": "1.33.0"
->>>>>>> 350f7adb
 }