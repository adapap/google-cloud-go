--- conflicted
+++ resolved
@@ -55,17 +55,14 @@
 	mu            sync.Mutex
 	receiveActive bool
 
-<<<<<<< HEAD
 	// enableTracing enable otel tracing of Pub/Sub messages on this subscription.
 	// This is configured at client instantiation, and allows
 	// disabling of tracing even when a tracer provider is detected.
 	enableTracing bool
-=======
 	// clientID to be used across all streaming pull connections that are created.
 	// This indicates to the server that any guarantees made for a stream that
 	// disconnected will be made for the stream that is created to replace it.
 	clientID string
->>>>>>> 689e3464
 }
 
 // Subscription creates a reference to a subscription.
@@ -80,16 +77,11 @@
 
 func newSubscription(c *Client, name string) *Subscription {
 	return &Subscription{
-<<<<<<< HEAD
 		c:               c,
 		name:            name,
 		ReceiveSettings: DefaultReceiveSettings,
 		enableTracing:   c.enableTracing,
-=======
-		c:        c,
-		name:     fmt.Sprintf("projects/%s/subscriptions/%s", projectID, id),
-		clientID: uuid.NewString(),
->>>>>>> 689e3464
+		clientID:        uuid.NewString(),
 	}
 }
 
@@ -1421,7 +1413,6 @@
 
 				for i, msg := range msgs {
 					msg := msg
-<<<<<<< HEAD
 					iter.eoMu.RLock()
 					ackh, _ := msgAckHandler(msg, iter.enableExactlyOnceDelivery)
 					iter.eoMu.RUnlock()
@@ -1445,8 +1436,6 @@
 						}
 					}
 					// Use the original user defined ctx for this operation so the acquire operation can be cancelled.
-=======
->>>>>>> 689e3464
 					if err := fc.acquire(ctx, len(msg.Data)); err != nil {
 						// TODO(jba): test that these "orphaned" messages are nacked immediately when ctx is done.
 						for _, m := range msgs[i:] {
