--- conflicted
+++ resolved
@@ -53,16 +53,11 @@
 
 	mu            sync.Mutex
 	receiveActive bool
-<<<<<<< HEAD
-
-	enableOrdering bool
 
 	// enableTracing enable OTel tracing of Pub/Sub messages on this subscription.
 	// This is configured at client instantiation, and allows
 	// dsabling of tracing even when a tracer provider is detectd.
 	enableTracing bool
-=======
->>>>>>> 110d4a3c
 }
 
 // Subscription creates a reference to a subscription.
@@ -1427,16 +1422,13 @@
 					if iter.enableOrdering {
 						key = msg.OrderingKey
 					}
-<<<<<<< HEAD
 					// TODO(deklerk): Can we have a generic handler at the
 					// constructor level?
 					var schedulerSpan trace.Span
 					if iter.enableTracing {
 						_, schedulerSpan = startSpan(ctx, scheduleSpanName, "")
 					}
-=======
 					iter.orderingMu.RUnlock()
->>>>>>> 110d4a3c
 					msgLen := len(msg.Data)
 					if err := sched.Add(key, msg, func(msg interface{}) {
 						m := msg.(*Message)
