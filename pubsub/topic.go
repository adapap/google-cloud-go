// Copyright 2016 Google LLC
//
// Licensed under the Apache License, Version 2.0 (the "License");
// you may not use this file except in compliance with the License.
// You may obtain a copy of the License at
//
//      http://www.apache.org/licenses/LICENSE-2.0
//
// Unless required by applicable law or agreed to in writing, software
// distributed under the License is distributed on an "AS IS" BASIS,
// WITHOUT WARRANTIES OR CONDITIONS OF ANY KIND, either express or implied.
// See the License for the specific language governing permissions and
// limitations under the License.

package pubsub

import (
	"context"
	"errors"
	"fmt"
	"log"
	"runtime"
	"strings"
	"sync"
	"time"

	"cloud.google.com/go/iam"
	"cloud.google.com/go/internal/optional"
	ipubsub "cloud.google.com/go/internal/pubsub"
	vkit "cloud.google.com/go/pubsub/apiv1"
	pb "cloud.google.com/go/pubsub/apiv1/pubsubpb"
	"cloud.google.com/go/pubsub/internal/scheduler"
	gax "github.com/googleapis/gax-go/v2"
	"go.opencensus.io/stats"
	"go.opencensus.io/tag"
	otelcodes "go.opentelemetry.io/otel/codes"
	semconv "go.opentelemetry.io/otel/semconv/v1.21.0"
	"go.opentelemetry.io/otel/trace"
	"google.golang.org/api/support/bundler"
	"google.golang.org/grpc"
	"google.golang.org/grpc/codes"
	"google.golang.org/grpc/encoding/gzip"
	"google.golang.org/grpc/status"
	"google.golang.org/protobuf/proto"
	"google.golang.org/protobuf/types/known/durationpb"
	fmpb "google.golang.org/protobuf/types/known/fieldmaskpb"
)

const (
	// MaxPublishRequestCount is the maximum number of messages that can be in
	// a single publish request, as defined by the PubSub service.
	MaxPublishRequestCount = 1000

	// MaxPublishRequestBytes is the maximum size of a single publish request
	// in bytes, as defined by the PubSub service.
	MaxPublishRequestBytes = 1e7
)

const (
	// TODO: math.MaxInt was added in Go 1.17. We should use that once 1.17
	// becomes the minimum supported version of Go.
	intSize = 32 << (^uint(0) >> 63)
	maxInt  = 1<<(intSize-1) - 1
)

// ErrOversizedMessage indicates that a message's size exceeds MaxPublishRequestBytes.
var ErrOversizedMessage = bundler.ErrOversizedItem

// Topic is a reference to a PubSub topic.
//
// The methods of Topic are safe for use by multiple goroutines.
type Topic struct {
	c *Client
	// The fully qualified identifier for the topic, in the format "projects/<projid>/topics/<name>"
	name string

	// Settings for publishing messages. All changes must be made before the
	// first call to Publish. The default is DefaultPublishSettings.
	PublishSettings PublishSettings

	mu        sync.RWMutex
	stopped   bool
	scheduler *scheduler.PublishScheduler

	flowController

	// EnableMessageOrdering enables delivery of ordered keys.
	EnableMessageOrdering bool

	// enableTracing enables OTel tracing of Pub/Sub messages on this topic.
	// This is configured at client instantiation, and allows
	// disabling tracing even when a tracer provider is detectd.
	enableTracing bool
}

// PublishSettings control the bundling of published messages.
type PublishSettings struct {

	// Publish a non-empty batch after this delay has passed.
	DelayThreshold time.Duration

	// Publish a batch when it has this many messages. The maximum is
	// MaxPublishRequestCount.
	CountThreshold int

	// Publish a batch when its size in bytes reaches this value.
	ByteThreshold int

	// The number of goroutines used in each of the data structures that are
	// involved along the the Publish path. Adjusting this value adjusts
	// concurrency along the publish path.
	//
	// Defaults to a multiple of GOMAXPROCS.
	NumGoroutines int

	// The maximum time that the client will attempt to publish a bundle of messages.
	Timeout time.Duration

	// The maximum number of bytes that the Bundler will keep in memory before
	// returning ErrOverflow. This is now superseded by FlowControlSettings.MaxOutstandingBytes.
	// If MaxOutstandingBytes is set, that value will override BufferedByteLimit.
	//
	// Defaults to DefaultPublishSettings.BufferedByteLimit.
	// Deprecated: Set `Topic.PublishSettings.FlowControlSettings.MaxOutstandingBytes` instead.
	BufferedByteLimit int

	// FlowControlSettings defines publisher flow control settings.
	FlowControlSettings FlowControlSettings

	// EnableCompression enables transport compression for Publish operations
	EnableCompression bool

	// CompressionBytesThreshold defines the threshold (in bytes) above which messages
	// are compressed for transport. Only takes effect if EnableCompression is true.
	CompressionBytesThreshold int
}

func (ps *PublishSettings) shouldCompress(batchSize int) bool {
	return ps.EnableCompression && batchSize > ps.CompressionBytesThreshold
}

// DefaultPublishSettings holds the default values for topics' PublishSettings.
var DefaultPublishSettings = PublishSettings{
	DelayThreshold: 10 * time.Millisecond,
	CountThreshold: 100,
	ByteThreshold:  1e6,
	Timeout:        60 * time.Second,
	// By default, limit the bundler to 10 times the max message size. The number 10 is
	// chosen as a reasonable amount of messages in the worst case whilst still
	// capping the number to a low enough value to not OOM users.
	BufferedByteLimit: 10 * MaxPublishRequestBytes,
	FlowControlSettings: FlowControlSettings{
		MaxOutstandingMessages: 1000,
		MaxOutstandingBytes:    -1,
		LimitExceededBehavior:  FlowControlIgnore,
	},
	// Publisher compression defaults matches Java's defaults
	// https://github.com/googleapis/java-pubsub/blob/7d33e7891db1b2e32fd523d7655b6c11ea140a8b/google-cloud-pubsub/src/main/java/com/google/cloud/pubsub/v1/Publisher.java#L717-L718
	EnableCompression:         false,
	CompressionBytesThreshold: 240,
}

// CreateTopic creates a new topic.
//
// The specified topic ID must start with a letter, and contain only letters
// ([A-Za-z]), numbers ([0-9]), dashes (-), underscores (_), periods (.),
// tildes (~), plus (+) or percent signs (%). It must be between 3 and 255
// characters in length, and must not start with "goog". For more information,
// see: https://cloud.google.com/pubsub/docs/admin#resource_names
//
// If the topic already exists an error will be returned.
func (c *Client) CreateTopic(ctx context.Context, topicID string) (*Topic, error) {
	t := c.Topic(topicID)
	_, err := c.pubc.CreateTopic(ctx, &pb.Topic{Name: t.name})
	if err != nil {
		return nil, err
	}
	return t, nil
}

// CreateTopicWithConfig creates a topic from TopicConfig.
//
// The specified topic ID must start with a letter, and contain only letters
// ([A-Za-z]), numbers ([0-9]), dashes (-), underscores (_), periods (.),
// tildes (~), plus (+) or percent signs (%). It must be between 3 and 255
// characters in length, and must not start with "goog". For more information,
// see: https://cloud.google.com/pubsub/docs/admin#resource_names.
//
// If the topic already exists, an error will be returned.
func (c *Client) CreateTopicWithConfig(ctx context.Context, topicID string, tc *TopicConfig) (*Topic, error) {
	t := c.Topic(topicID)
	topic := tc.toProto()
	topic.Name = t.name
	_, err := c.pubc.CreateTopic(ctx, topic)
	if err != nil {
		return nil, err
	}
	return t, nil
}

// Topic creates a reference to a topic in the client's project.
//
// If a Topic's Publish method is called, it has background goroutines
// associated with it. Clean them up by calling Topic.Stop.
//
// Avoid creating many Topic instances if you use them to publish.
func (c *Client) Topic(id string) *Topic {
	return c.TopicInProject(id, c.projectID)
}

// TopicInProject creates a reference to a topic in the given project.
//
// If a Topic's Publish method is called, it has background goroutines
// associated with it. Clean them up by calling Topic.Stop.
//
// Avoid creating many Topic instances if you use them to publish.
func (c *Client) TopicInProject(id, projectID string) *Topic {
	return newTopic(c, fmt.Sprintf("projects/%s/topics/%s", projectID, id))
}

func newTopic(c *Client, name string) *Topic {
	return &Topic{
		c:               c,
		name:            name,
		PublishSettings: DefaultPublishSettings,
		enableTracing:   c.enableTracing,
	}
}

// TopicState denotes the possible states for a topic.
type TopicState int

const (
	// TopicStateUnspecified is the default value. This value is unused.
	TopicStateUnspecified = iota

	// TopicStateActive means the topic does not have any persistent errors.
	TopicStateActive

	// TopicStateIngestionResourceError means ingestion from the data source
	// has encountered a permanent error.
	// See the more detailed error state in the corresponding ingestion
	// source configuration.
	TopicStateIngestionResourceError
)

// TopicConfig describes the configuration of a topic.
type TopicConfig struct {
	// The fully qualified identifier for the topic, in the format "projects/<projid>/topics/<name>"
	name string

	// The set of labels for the topic.
	Labels map[string]string

	// The topic's message storage policy.
	MessageStoragePolicy MessageStoragePolicy

	// The name of the Cloud KMS key to be used to protect access to messages
	// published to this topic, in the format
	// "projects/P/locations/L/keyRings/R/cryptoKeys/K".
	KMSKeyName string

	// Schema defines the schema settings upon topic creation.
	SchemaSettings *SchemaSettings

	// RetentionDuration configures the minimum duration to retain a message
	// after it is published to the topic. If this field is set, messages published
	// to the topic in the last `RetentionDuration` are always available to subscribers.
	// For instance, it allows any attached subscription to [seek to a
	// timestamp](https://cloud.google.com/pubsub/docs/replay-overview#seek_to_a_time)
	// that is up to `RetentionDuration` in the past. If this field is
	// not set, message retention is controlled by settings on individual
	// subscriptions. Cannot be more than 31 days or less than 10 minutes.
	//
	// For more information, see https://cloud.google.com/pubsub/docs/replay-overview#topic_message_retention.
	RetentionDuration optional.Duration

	// State is an output-only field indicating the state of the topic.
	State TopicState

	// IngestionDataSourceSettings are settings for ingestion from a
	// data source into this topic.
	IngestionDataSourceSettings *IngestionDataSourceSettings
}

// String returns the printable globally unique name for the topic config.
// This method only works when the topic config is returned from the server,
// such as when calling `client.Topic` or `client.Topics`.
// Otherwise, this will return an empty string.
func (t *TopicConfig) String() string {
	return t.name
}

// ID returns the unique identifier of the topic within its project.
// This method only works when the topic config is returned from the server,
// such as when calling `client.Topic` or `client.Topics`.
// Otherwise, this will return an empty string.
func (t *TopicConfig) ID() string {
	slash := strings.LastIndex(t.name, "/")
	if slash == -1 {
		return ""
	}
	return t.name[slash+1:]
}

func (tc *TopicConfig) toProto() *pb.Topic {
	var retDur *durationpb.Duration
	if tc.RetentionDuration != nil {
		retDur = durationpb.New(optional.ToDuration(tc.RetentionDuration))
	}
	pbt := &pb.Topic{
		Labels:                      tc.Labels,
		MessageStoragePolicy:        messageStoragePolicyToProto(&tc.MessageStoragePolicy),
		KmsKeyName:                  tc.KMSKeyName,
		SchemaSettings:              schemaSettingsToProto(tc.SchemaSettings),
		MessageRetentionDuration:    retDur,
		IngestionDataSourceSettings: tc.IngestionDataSourceSettings.toProto(),
	}
	return pbt
}

// TopicConfigToUpdate describes how to update a topic.
type TopicConfigToUpdate struct {
	// If non-nil, the current set of labels is completely
	// replaced by the new set.
	Labels map[string]string

	// If non-nil, the existing policy (containing the list of regions)
	// is completely replaced by the new policy.
	//
	// Use the zero value &MessageStoragePolicy{} to reset the topic back to
	// using the organization's Resource Location Restriction policy.
	//
	// If nil, the policy remains unchanged.
	//
	// This field has beta status. It is not subject to the stability guarantee
	// and may change.
	MessageStoragePolicy *MessageStoragePolicy

	// If set to a positive duration between 10 minutes and 31 days, RetentionDuration is changed.
	// If set to a negative value, this clears RetentionDuration from the topic.
	// If nil, the retention duration remains unchanged.
	RetentionDuration optional.Duration

	// Schema defines the schema settings upon topic creation.
	//
	// Use the zero value &SchemaSettings{} to remove the schema from the topic.
	SchemaSettings *SchemaSettings

	// IngestionDataSourceSettings are settings for ingestion from a
	// data source into this topic.
	//
	// Use the zero value &IngestionDataSourceSettings{} to remove the ingestion settings from the topic.
	IngestionDataSourceSettings *IngestionDataSourceSettings
}

func protoToTopicConfig(pbt *pb.Topic) TopicConfig {
	tc := TopicConfig{
		name:                        pbt.Name,
		Labels:                      pbt.Labels,
		MessageStoragePolicy:        protoToMessageStoragePolicy(pbt.MessageStoragePolicy),
		KMSKeyName:                  pbt.KmsKeyName,
		SchemaSettings:              protoToSchemaSettings(pbt.SchemaSettings),
		State:                       TopicState(pbt.State),
		IngestionDataSourceSettings: protoToIngestionDataSourceSettings(pbt.IngestionDataSourceSettings),
	}
	if pbt.GetMessageRetentionDuration() != nil {
		tc.RetentionDuration = pbt.GetMessageRetentionDuration().AsDuration()
	}
	return tc
}

// DetachSubscriptionResult is the response for the DetachSubscription method.
// Reserved for future use.
type DetachSubscriptionResult struct{}

// DetachSubscription detaches a subscription from its topic. All messages
// retained in the subscription are dropped. Subsequent `Pull` and `StreamingPull`
// requests will return FAILED_PRECONDITION. If the subscription is a push
// subscription, pushes to the endpoint will stop.
func (c *Client) DetachSubscription(ctx context.Context, sub string) (*DetachSubscriptionResult, error) {
	_, err := c.pubc.DetachSubscription(ctx, &pb.DetachSubscriptionRequest{
		Subscription: sub,
	})
	if err != nil {
		return nil, err
	}
	return &DetachSubscriptionResult{}, nil
}

// MessageStoragePolicy constrains how messages published to the topic may be stored. It
// is determined when the topic is created based on the policy configured at
// the project level.
type MessageStoragePolicy struct {
	// AllowedPersistenceRegions is the list of GCP regions where messages that are published
	// to the topic may be persisted in storage. Messages published by publishers running in
	// non-allowed GCP regions (or running outside of GCP altogether) will be
	// routed for storage in one of the allowed regions.
	//
	// If empty, it indicates a misconfiguration at the project or organization level, which
	// will result in all Publish operations failing. This field cannot be empty in updates.
	//
	// If nil, then the policy is not defined on a topic level. When used in updates, it resets
	// the regions back to the organization level Resource Location Restriction policy.
	//
	// For more information, see
	// https://cloud.google.com/pubsub/docs/resource-location-restriction#pubsub-storage-locations.
	AllowedPersistenceRegions []string
}

func protoToMessageStoragePolicy(msp *pb.MessageStoragePolicy) MessageStoragePolicy {
	if msp == nil {
		return MessageStoragePolicy{}
	}
	return MessageStoragePolicy{AllowedPersistenceRegions: msp.AllowedPersistenceRegions}
}

func messageStoragePolicyToProto(msp *MessageStoragePolicy) *pb.MessageStoragePolicy {
	if msp == nil || msp.AllowedPersistenceRegions == nil {
		return nil
	}
	return &pb.MessageStoragePolicy{AllowedPersistenceRegions: msp.AllowedPersistenceRegions}
}

// IngestionDataSourceSettings enables ingestion from a data source into this topic.
type IngestionDataSourceSettings struct {
	Source IngestionDataSource
}

// IngestionDataSource is the kind of ingestion source to be used.
type IngestionDataSource interface {
	isIngestionDataSource() bool
}

// AWSKinesisState denotes the possible states for ingestion from Amazon Kinesis Data Streams.
type AWSKinesisState int

const (
	// AWSKinesisStateUnspecified is the default value. This value is unused.
	AWSKinesisStateUnspecified = iota

	// AWSKinesisStateActive means ingestion is active.
	AWSKinesisStateActive

	// AWSKinesisStatePermissionDenied means encountering an error while consumign data from Kinesis.
	// This can happen if:
	//   - The provided `aws_role_arn` does not exist or does not have the
	//     appropriate permissions attached.
	//   - The provided `aws_role_arn` is not set up properly for Identity
	//     Federation using `gcp_service_account`.
	//   - The Pub/Sub SA is not granted the
	//     `iam.serviceAccounts.getOpenIdToken` permission on
	//     `gcp_service_account`.
	AWSKinesisStatePermissionDenied

	// AWSKinesisStatePublishPermissionDenied means permission denied encountered while publishing to the topic.
	// This can happen due to Pub/Sub SA has not been granted the appropriate publish
	// permissions https://cloud.google.com/pubsub/docs/access-control#pubsub.publisher
	AWSKinesisStatePublishPermissionDenied

	// AWSKinesisStateStreamNotFound means the Kinesis stream does not exist.
	AWSKinesisStateStreamNotFound

	// AWSKinesisStateConsumerNotFound means the Kinesis consumer does not exist.
	AWSKinesisStateConsumerNotFound
)

// IngestionDataSourceAWSKinesis are ingestion settings for Amazon Kinesis Data Streams.
type IngestionDataSourceAWSKinesis struct {
	// State is an output-only field indicating the state of the kinesis connection.
	State AWSKinesisState

	// StreamARN is the Kinesis stream ARN to ingest data from.
	StreamARN string

	// ConsumerARn is the Kinesis consumer ARN to used for ingestion in Enhanced
	// Fan-Out mode. The consumer must be already created and ready to be used.
	ConsumerARN string

	// AWSRoleARn is the AWS role ARN to be used for Federated Identity authentication
	// with Kinesis. Check the Pub/Sub docs for how to set up this role and the
	// required permissions that need to be attached to it.
	AWSRoleARN string

	// GCPServiceAccount is the GCP service account to be used for Federated Identity
	// authentication with Kinesis (via a `AssumeRoleWithWebIdentity` call for
	// the provided role). The `aws_role_arn` must be set up with
	// `accounts.google.com:sub` equals to this service account number.
	GCPServiceAccount string
}

var _ IngestionDataSource = (*IngestionDataSourceAWSKinesis)(nil)

func (i *IngestionDataSourceAWSKinesis) isIngestionDataSource() bool {
	return true
}

func protoToIngestionDataSourceSettings(pbs *pb.IngestionDataSourceSettings) *IngestionDataSourceSettings {
	if pbs == nil {
		return nil
	}

	s := &IngestionDataSourceSettings{}
	if k := pbs.GetAwsKinesis(); k != nil {
		s.Source = &IngestionDataSourceAWSKinesis{
			State:             AWSKinesisState(k.State),
			StreamARN:         k.GetStreamArn(),
			ConsumerARN:       k.GetConsumerArn(),
			AWSRoleARN:        k.GetAwsRoleArn(),
			GCPServiceAccount: k.GetGcpServiceAccount(),
		}
	}
	return s
}

func (i *IngestionDataSourceSettings) toProto() *pb.IngestionDataSourceSettings {
	if i == nil {
		return nil
	}
	// An empty/zero-valued config is treated the same as nil and clearing this setting.
	if (IngestionDataSourceSettings{}) == *i {
		return nil
	}
	pbs := &pb.IngestionDataSourceSettings{}
	if out := i.Source; out != nil {
		if k, ok := out.(*IngestionDataSourceAWSKinesis); ok {
			pbs.Source = &pb.IngestionDataSourceSettings_AwsKinesis_{
				AwsKinesis: &pb.IngestionDataSourceSettings_AwsKinesis{
					State:             pb.IngestionDataSourceSettings_AwsKinesis_State(k.State),
					StreamArn:         k.StreamARN,
					ConsumerArn:       k.ConsumerARN,
					AwsRoleArn:        k.AWSRoleARN,
					GcpServiceAccount: k.GCPServiceAccount,
				},
			}
		}
	}
	return pbs
}

// Config returns the TopicConfig for the topic.
func (t *Topic) Config(ctx context.Context) (TopicConfig, error) {
	pbt, err := t.c.pubc.GetTopic(ctx, &pb.GetTopicRequest{Topic: t.name})
	if err != nil {
		return TopicConfig{}, err
	}
	return protoToTopicConfig(pbt), nil
}

// Update changes an existing topic according to the fields set in cfg. It returns
// the new TopicConfig.
func (t *Topic) Update(ctx context.Context, cfg TopicConfigToUpdate) (TopicConfig, error) {
	req := t.updateRequest(cfg)
	if len(req.UpdateMask.Paths) == 0 {
		return TopicConfig{}, errors.New("pubsub: UpdateTopic call with nothing to update")
	}
	rpt, err := t.c.pubc.UpdateTopic(ctx, req)
	if err != nil {
		return TopicConfig{}, err
	}
	return protoToTopicConfig(rpt), nil
}

func (t *Topic) updateRequest(cfg TopicConfigToUpdate) *pb.UpdateTopicRequest {
	pt := &pb.Topic{Name: t.name}
	var paths []string
	if cfg.Labels != nil {
		pt.Labels = cfg.Labels
		paths = append(paths, "labels")
	}
	if cfg.MessageStoragePolicy != nil {
		pt.MessageStoragePolicy = messageStoragePolicyToProto(cfg.MessageStoragePolicy)
		paths = append(paths, "message_storage_policy")
	}
	if cfg.RetentionDuration != nil {
		r := optional.ToDuration(cfg.RetentionDuration)
		pt.MessageRetentionDuration = durationpb.New(r)
		if r < 0 {
			// Clear MessageRetentionDuration if sentinel value is read.
			pt.MessageRetentionDuration = nil
		}
		paths = append(paths, "message_retention_duration")
	}
	// Updating SchemaSettings' field masks are more complicated here
	// since each field should be able to be independently edited, while
	// preserving the current values for everything else. We also denote
	// the zero value SchemaSetting to mean clearing or removing schema
	// from the topic.
	if cfg.SchemaSettings != nil {
		pt.SchemaSettings = schemaSettingsToProto(cfg.SchemaSettings)
		clearSchema := true
		if pt.SchemaSettings.Schema != "" {
			paths = append(paths, "schema_settings.schema")
			clearSchema = false
		}
		if pt.SchemaSettings.Encoding != pb.Encoding_ENCODING_UNSPECIFIED {
			paths = append(paths, "schema_settings.encoding")
			clearSchema = false
		}
		if pt.SchemaSettings.FirstRevisionId != "" {
			paths = append(paths, "schema_settings.first_revision_id")
			clearSchema = false
		}
		if pt.SchemaSettings.LastRevisionId != "" {
			paths = append(paths, "schema_settings.last_revision_id")
			clearSchema = false
		}
		// Clear the schema if all of its values are equal to the zero value.
		if clearSchema {
			paths = append(paths, "schema_settings")
			pt.SchemaSettings = nil
		}
	}
	if cfg.IngestionDataSourceSettings != nil {
		pt.IngestionDataSourceSettings = cfg.IngestionDataSourceSettings.toProto()
		paths = append(paths, "ingestion_data_source_settings")
	}
	return &pb.UpdateTopicRequest{
		Topic:      pt,
		UpdateMask: &fmpb.FieldMask{Paths: paths},
	}
}

// Topics returns an iterator which returns all of the topics for the client's project.
func (c *Client) Topics(ctx context.Context) *TopicIterator {
	it := c.pubc.ListTopics(ctx, &pb.ListTopicsRequest{Project: c.fullyQualifiedProjectName()})
	return &TopicIterator{
		c:  c,
		it: it,
		next: func() (string, error) {
			topic, err := it.Next()
			if err != nil {
				return "", err
			}
			return topic.Name, nil
		},
	}
}

// TopicIterator is an iterator that returns a series of topics.
type TopicIterator struct {
	c    *Client
	it   *vkit.TopicIterator
	next func() (string, error)
}

// Next returns the next topic. If there are no more topics, iterator.Done will be returned.
func (tps *TopicIterator) Next() (*Topic, error) {
	topicName, err := tps.next()
	if err != nil {
		return nil, err
	}
	return newTopic(tps.c, topicName), nil
}

// NextConfig returns the next topic config. If there are no more topics,
// iterator.Done will be returned.
// This call shares the underlying iterator with calls to `TopicIterator.Next`.
// If you wish to use mix calls, create separate iterator instances for both.
func (t *TopicIterator) NextConfig() (*TopicConfig, error) {
	tpb, err := t.it.Next()
	if err != nil {
		return nil, err
	}
	cfg := protoToTopicConfig(tpb)
	return &cfg, nil
}

// ID returns the unique identifier of the topic within its project.
func (t *Topic) ID() string {
	slash := strings.LastIndex(t.name, "/")
	if slash == -1 {
		// name is not a fully-qualified name.
		panic("bad topic name")
	}
	return t.name[slash+1:]
}

// String returns the printable globally unique name for the topic.
func (t *Topic) String() string {
	return t.name
}

// Delete deletes the topic.
func (t *Topic) Delete(ctx context.Context) error {
	return t.c.pubc.DeleteTopic(ctx, &pb.DeleteTopicRequest{Topic: t.name})
}

// Exists reports whether the topic exists on the server.
func (t *Topic) Exists(ctx context.Context) (bool, error) {
	if t.name == "_deleted-topic_" {
		return false, nil
	}
	_, err := t.c.pubc.GetTopic(ctx, &pb.GetTopicRequest{Topic: t.name})
	if err == nil {
		return true, nil
	}
	if status.Code(err) == codes.NotFound {
		return false, nil
	}
	return false, err
}

// IAM returns the topic's IAM handle.
func (t *Topic) IAM() *iam.Handle {
	return iam.InternalNewHandle(t.c.pubc.Connection(), t.name)
}

// Subscriptions returns an iterator which returns the subscriptions for this topic.
//
// Some of the returned subscriptions may belong to a project other than t.
func (t *Topic) Subscriptions(ctx context.Context) *SubscriptionIterator {
	it := t.c.pubc.ListTopicSubscriptions(ctx, &pb.ListTopicSubscriptionsRequest{
		Topic: t.name,
	})
	return &SubscriptionIterator{
		c:    t.c,
		next: it.Next,
	}
}

// ErrTopicStopped indicates that topic has been stopped and further publishing will fail.
var ErrTopicStopped = errors.New("pubsub: Stop has been called for this topic")

// A PublishResult holds the result from a call to Publish.
//
// Call Get to obtain the result of the Publish call. Example:
//
//	// Get blocks until Publish completes or ctx is done.
//	id, err := r.Get(ctx)
//	if err != nil {
//	    // TODO: Handle error.
//	}
type PublishResult = ipubsub.PublishResult

var errTopicOrderingNotEnabled = errors.New("Topic.EnableMessageOrdering=false, but an OrderingKey was set in Message. Please remove the OrderingKey or turn on Topic.EnableMessageOrdering")

// Publish publishes msg to the topic asynchronously. Messages are batched and
// sent according to the topic's PublishSettings. Publish never blocks.
//
// Publish returns a non-nil PublishResult which will be ready when the
// message has been sent (or has failed to be sent) to the server.
//
// Publish creates goroutines for batching and sending messages. These goroutines
// need to be stopped by calling t.Stop(). Once stopped, future calls to Publish
// will immediately return a PublishResult with an error.
func (t *Topic) Publish(ctx context.Context, msg *Message) *PublishResult {
	var createSpan trace.Span
	if t.enableTracing {
		ctx, createSpan = startCreateSpan(ctx, msg, t.ID())
		createSpan.SetAttributes(semconv.CodeFunction("topic.Publish"))
	}
	ctx, err := tag.New(ctx, tag.Insert(keyStatus, "OK"), tag.Upsert(keyTopic, t.name))
	if err != nil {
		log.Printf("pubsub: cannot create context with tag in Publish: %v", err)
	}

	r := ipubsub.NewPublishResult()
	if !t.EnableMessageOrdering && msg.OrderingKey != "" {
		ipubsub.SetPublishResult(r, "", errTopicOrderingNotEnabled)
		spanRecordError(createSpan, errTopicOrderingNotEnabled)
		return r
	}

	// Calculate the size of the encoded proto message by accounting
	// for the length of an individual PubSubMessage and Data/Attributes field.
	msgSize := proto.Size(&pb.PubsubMessage{
		Data:        msg.Data,
		Attributes:  msg.Attributes,
		OrderingKey: msg.OrderingKey,
	})
	if t.enableTracing {
		createSpan.SetAttributes(semconv.MessagingMessagePayloadSizeBytesKey.Int(msgSize))
	}

	t.initBundler()
	t.mu.RLock()
	defer t.mu.RUnlock()
	if t.stopped {
		ipubsub.SetPublishResult(r, "", ErrTopicStopped)
		spanRecordError(createSpan, ErrTopicStopped)
		return r
	}

	var batcherSpan trace.Span
	if t.enableTracing {
		ctx2, fcSpan := startSpan(ctx, publishFCSpanName, "")
		if err := t.flowController.acquire(ctx2, msgSize); err != nil {
			t.scheduler.Pause(msg.OrderingKey)
			ipubsub.SetPublishResult(r, "", err)
			spanRecordError(fcSpan, err)
			return r
		}
		fcSpan.End()

		_, batcherSpan = startSpan(ctx, batcherSpanName, "")
	}

	bmsg := &bundledMessage{
		msg:        msg,
		res:        r,
		size:       msgSize,
		createSpan: createSpan,
	}

	if t.enableTracing {
		bmsg.batcherSpan = batcherSpan

		// Inject the context from the first publish span rather than from flow control / batching.
		injectPropagation(ctx, msg)
	}

	if err := t.scheduler.Add(msg.OrderingKey, bmsg, msgSize); err != nil {
		t.scheduler.Pause(msg.OrderingKey)
		ipubsub.SetPublishResult(r, "", err)
		spanRecordError(createSpan, err)
	}

	return r
}

// Stop sends all remaining published messages and stop goroutines created for handling
// publishing. Returns once all outstanding messages have been sent or have
// failed to be sent.
func (t *Topic) Stop() {
	t.mu.Lock()
	noop := t.stopped || t.scheduler == nil
	t.stopped = true
	t.mu.Unlock()
	if noop {
		return
	}
	t.scheduler.FlushAndStop()
}

// Flush blocks until all remaining messages are sent.
func (t *Topic) Flush() {
	if t.stopped || t.scheduler == nil {
		return
	}
	t.scheduler.Flush()
}

type bundledMessage struct {
	msg  *Message
	res  *PublishResult
	size int
	// createSpan is the entire publish createSpan (from user calling Publish to the publish RPC resolving).
	createSpan trace.Span
	// batcherSpan traces the message batching operation in publish scheduler.
	batcherSpan trace.Span
}

func (t *Topic) initBundler() {
	t.mu.RLock()
	noop := t.stopped || t.scheduler != nil
	t.mu.RUnlock()
	if noop {
		return
	}
	t.mu.Lock()
	defer t.mu.Unlock()
	// Must re-check, since we released the lock.
	if t.stopped || t.scheduler != nil {
		return
	}

	timeout := t.PublishSettings.Timeout

	workers := t.PublishSettings.NumGoroutines
	// Unless overridden, allow many goroutines per CPU to call the Publish RPC
	// concurrently. The default value was determined via extensive load
	// testing (see the loadtest subdirectory).
	if t.PublishSettings.NumGoroutines == 0 {
		workers = 25 * runtime.GOMAXPROCS(0)
	}

	t.scheduler = scheduler.NewPublishScheduler(workers, func(bundle interface{}) {
		// TODO(jba): use a context detached from the one passed to NewClient.
		ctx2 := context.TODO()
		if timeout != 0 {
			var cancel func()
			ctx2, cancel = context.WithTimeout(ctx2, timeout)
			defer cancel()
		}
		bmsgs := bundle.([]*bundledMessage)
		if t.enableTracing {
			for _, m := range bmsgs {
				m.batcherSpan.End()
				m.createSpan.AddEvent(eventPublishStart, trace.WithAttributes(semconv.MessagingBatchMessageCount(len(bmsgs))))
				defer m.createSpan.End()
				defer m.createSpan.AddEvent(eventPublishEnd)
			}
		}
		t.publishMessageBundle(ctx2, bmsgs)
	})
	t.scheduler.DelayThreshold = t.PublishSettings.DelayThreshold
	t.scheduler.BundleCountThreshold = t.PublishSettings.CountThreshold
	if t.scheduler.BundleCountThreshold > MaxPublishRequestCount {
		t.scheduler.BundleCountThreshold = MaxPublishRequestCount
	}
	t.scheduler.BundleByteThreshold = t.PublishSettings.ByteThreshold

	fcs := DefaultPublishSettings.FlowControlSettings
	fcs.LimitExceededBehavior = t.PublishSettings.FlowControlSettings.LimitExceededBehavior
	if t.PublishSettings.FlowControlSettings.MaxOutstandingBytes > 0 {
		b := t.PublishSettings.FlowControlSettings.MaxOutstandingBytes
		fcs.MaxOutstandingBytes = b

		// If MaxOutstandingBytes is set, disable BufferedByteLimit by setting it to maxint.
		// This is because there's no way to set "unlimited" for BufferedByteLimit,
		// and simply setting it to MaxOutstandingBytes occasionally leads to issues where
		// BufferedByteLimit is reached even though there are resources available.
		t.PublishSettings.BufferedByteLimit = maxInt
	}
	if t.PublishSettings.FlowControlSettings.MaxOutstandingMessages > 0 {
		fcs.MaxOutstandingMessages = t.PublishSettings.FlowControlSettings.MaxOutstandingMessages
	}

	t.flowController = newTopicFlowController(fcs)

	bufferedByteLimit := DefaultPublishSettings.BufferedByteLimit
	if t.PublishSettings.BufferedByteLimit > 0 {
		bufferedByteLimit = t.PublishSettings.BufferedByteLimit
	}
	t.scheduler.BufferedByteLimit = bufferedByteLimit

	// Calculate the max limit of a single bundle. 5 comes from the number of bytes
	// needed to be reserved for encoding the PubsubMessage repeated field.
	t.scheduler.BundleByteLimit = MaxPublishRequestBytes - calcFieldSizeString(t.name) - 5
}

// ErrPublishingPaused is a custom error indicating that the publish paused for the specified ordering key.
type ErrPublishingPaused struct {
	OrderingKey string
}

func (e ErrPublishingPaused) Error() string {
	return fmt.Sprintf("pubsub: Publishing for ordering key, %s, paused due to previous error. Call topic.ResumePublish(orderingKey) before resuming publishing", e.OrderingKey)

}

func (t *Topic) publishMessageBundle(ctx context.Context, bms []*bundledMessage) {
	ctx, err := tag.New(ctx, tag.Insert(keyStatus, "OK"), tag.Upsert(keyTopic, t.name))
	if err != nil {
		log.Printf("pubsub: cannot create context with tag in publishMessageBundle: %v", err)
	}
	numMsgs := len(bms)
	pbMsgs := make([]*pb.PubsubMessage, numMsgs)
	var orderingKey string
<<<<<<< HEAD
	if numMsgs != 0 {
		// extract the ordering key for this batch. since
		// messages in the same batch share the same ordering
		// key, it doesn't matter which we read from.
		orderingKey = bms[0].msg.OrderingKey
	}

	if t.enableTracing {
		links := make([]trace.Link, 0, numMsgs)
		for _, bm := range bms {
			links = append(links, trace.Link{SpanContext: bm.createSpan.SpanContext()})
		}

		topicID := strings.Split(t.name, "/")[3]
		var pSpan trace.Span
		ctx, pSpan = startSpan(ctx, publishRPCSpanName, topicID, trace.WithLinks(links...))
		pSpan.SetAttributes(semconv.MessagingBatchMessageCount(numMsgs), semconv.CodeFunction("topic.publishMessageBundle"))
		defer pSpan.End()
	}

=======
	batchSize := 0
>>>>>>> 110d4a3c
	for i, bm := range bms {
		pbMsgs[i] = &pb.PubsubMessage{
			Data:        bm.msg.Data,
			Attributes:  bm.msg.Attributes,
			OrderingKey: bm.msg.OrderingKey,
		}
		batchSize = batchSize + proto.Size(pbMsgs[i])
		bm.msg = nil // release bm.msg for GC
	}

	var res *pb.PublishResponse
	start := time.Now()
	if orderingKey != "" && t.scheduler.IsPaused(orderingKey) {
		err = ErrPublishingPaused{OrderingKey: orderingKey}
	} else {
		// Apply custom publish retryer on top of user specified retryer and
		// default retryer.
		opts := t.c.pubc.CallOptions.Publish
		var settings gax.CallSettings
		for _, opt := range opts {
			opt.Resolve(&settings)
		}
		r := &publishRetryer{defaultRetryer: settings.Retry()}
		gaxOpts := []gax.CallOption{
			gax.WithGRPCOptions(grpc.MaxCallSendMsgSize(maxSendRecvBytes)),
			gax.WithRetry(func() gax.Retryer { return r }),
		}
		if t.PublishSettings.shouldCompress(batchSize) {
			gaxOpts = append(gaxOpts, gax.WithGRPCOptions(grpc.UseCompressor(gzip.Name)))
		}
		res, err = t.c.pubc.Publish(ctx, &pb.PublishRequest{
			Topic:    t.name,
			Messages: pbMsgs,
		}, gaxOpts...)
	}
	end := time.Now()
	if err != nil {
		t.scheduler.Pause(orderingKey)
		// Update context with error tag for OpenCensus,
		// using same stats.Record() call as success case.
		ctx, _ = tag.New(ctx, tag.Upsert(keyStatus, "ERROR"),
			tag.Upsert(keyError, err.Error()))
	}
	stats.Record(ctx,
		PublishLatency.M(float64(end.Sub(start)/time.Millisecond)),
		PublishedMessages.M(int64(len(bms))))
	for i, bm := range bms {
		t.flowController.release(ctx, bm.size)
		if err != nil {
			ipubsub.SetPublishResult(bm.res, "", err)
			bm.createSpan.RecordError(err)
			bm.createSpan.SetStatus(otelcodes.Error, err.Error())
		} else {
			ipubsub.SetPublishResult(bm.res, res.MessageIds[i], nil)
			if t.enableTracing {
				bm.createSpan.SetAttributes(semconv.MessagingMessageIDKey.String(res.MessageIds[i]))
			}
		}
	}
}

// ResumePublish resumes accepting messages for the provided ordering key.
// Publishing using an ordering key might be paused if an error is
// encountered while publishing, to prevent messages from being published
// out of order.
func (t *Topic) ResumePublish(orderingKey string) {
	t.mu.RLock()
	noop := t.scheduler == nil
	t.mu.RUnlock()
	if noop {
		return
	}

	t.scheduler.Resume(orderingKey)
}<|MERGE_RESOLUTION|>--- conflicted
+++ resolved
@@ -948,7 +948,6 @@
 	numMsgs := len(bms)
 	pbMsgs := make([]*pb.PubsubMessage, numMsgs)
 	var orderingKey string
-<<<<<<< HEAD
 	if numMsgs != 0 {
 		// extract the ordering key for this batch. since
 		// messages in the same batch share the same ordering
@@ -968,10 +967,7 @@
 		pSpan.SetAttributes(semconv.MessagingBatchMessageCount(numMsgs), semconv.CodeFunction("topic.publishMessageBundle"))
 		defer pSpan.End()
 	}
-
-=======
-	batchSize := 0
->>>>>>> 110d4a3c
+	var batchSize int
 	for i, bm := range bms {
 		pbMsgs[i] = &pb.PubsubMessage{
 			Data:        bm.msg.Data,
