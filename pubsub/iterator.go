--- conflicted
+++ resolved
@@ -113,10 +113,7 @@
 	// with the lock held.
 	enableOrdering bool
 
-<<<<<<< HEAD
-=======
 	// enableTracing enables span creation for this subscriber iterator.
->>>>>>> 93f43980
 	enableTracing bool
 	// This maps trace ackID (string) to root subscribe spans(trace.Span), used for otel tracing.
 	// Active ackIDs in this map should also exist 1:1 with ids in keepAliveDeadlines.
@@ -346,16 +343,10 @@
 				semconv.MessagingBatchMessageCount(len(msgs)),
 				semconv.CodeFunction("receive"),
 			)
-<<<<<<< HEAD
-			if span.SpanContext().IsSampled() {
-				it.activeSpans.Store(ackID, span)
-			}
-=======
 			// Always store the subscribe span, even if sampling isn't enabled.
 			// This is useful since we need to propagate the sampling flag
 			// to the callback in Receive, so traces have an unbroken sampling decision.
 			it.activeSpans.Store(ackID, span)
->>>>>>> 93f43980
 		}
 	}
 	deadline := it.ackDeadline()
@@ -623,20 +614,6 @@
 				resultsByAckID := make(map[string]*AckResult)
 				for _, ackID := range toSend {
 					resultsByAckID[ackID] = m[ackID]
-<<<<<<< HEAD
-					resultsByAckID := make(map[string]*AckResult)
-					for _, ackID := range toSend {
-						resultsByAckID[ackID] = m[ackID]
-					}
-					st, md := extractMetadata(err)
-					_, toRetry := processResults(st, resultsByAckID, md)
-					if len(toRetry) > 0 {
-						// Retry acks/modacks/nacks in a separate goroutine.
-						go func() {
-							retryAckFunc(toRetry)
-						}()
-					}
-=======
 				}
 				st, md := extractMetadata(err)
 				_, toRetry := processResults(st, resultsByAckID, md)
@@ -645,7 +622,6 @@
 					go func() {
 						retryAckFunc(toRetry)
 					}()
->>>>>>> 93f43980
 				}
 			}
 
@@ -658,18 +634,12 @@
 // enabled, we'll retry these messages for a short duration in a goroutine.
 func (it *messageIterator) sendAck(m map[string]*AckResult) {
 	it.sendAckWithFunc(m, func(ctx context.Context, subName string, ackIDs []string) error {
-<<<<<<< HEAD
-		var links []trace.Link
-		subscribeSpans := make([]trace.Span, 0, len(ackIDs))
-		if it.enableTracing {
-=======
 		// For each ackID (message), setup links to the main subscribe span.
 		// If this is a nack, also remove it from active spans.
 		// If the ackID is not found, don't create any more spans.
 		if it.enableTracing {
 			var links []trace.Link
 			subscribeSpans := make([]trace.Span, 0, len(ackIDs))
->>>>>>> 93f43980
 			for _, ackID := range ackIDs {
 				// get the main subscribe span context for this ackID for otel tracing.
 				s, ok := it.activeSpans.LoadAndDelete(ackID)
@@ -680,21 +650,6 @@
 					subscribeSpans = append(subscribeSpans, subscribeSpan)
 					subscribeSpan.AddEvent(eventAckStart, trace.WithAttributes(semconv.MessagingBatchMessageCount(len(ackIDs))))
 					defer subscribeSpan.AddEvent(eventAckEnd)
-<<<<<<< HEAD
-					links = append(links, trace.Link{SpanContext: subscribeSpan.SpanContext()})
-				}
-			}
-		}
-		var ackSpan trace.Span
-		if it.enableTracing {
-			opts := getCommonOptions(it.projectID, it.subID)
-			opts = append(opts, trace.WithLinks(links...))
-			ctx, ackSpan = startSpan(context.Background(), ackSpanName, it.subID, opts...)
-			defer ackSpan.End()
-			ackSpan.SetAttributes(semconv.MessagingBatchMessageCount(len(ackIDs)),
-				semconv.CodeFunction("sendAck"))
-
-=======
 					// Only add this link if the span is sampled, otherwise we're creating invalid links.
 					if subscribeSpan.SpanContext().IsSampled() {
 						links = append(links, trace.Link{SpanContext: subscribeSpan.SpanContext()})
@@ -710,7 +665,6 @@
 			defer ackSpan.End()
 			ackSpan.SetAttributes(semconv.MessagingBatchMessageCount(len(ackIDs)),
 				semconv.CodeFunction("sendAck"))
->>>>>>> 93f43980
 			if ackSpan.SpanContext().IsSampled() {
 				for _, s := range subscribeSpans {
 					s.AddLink(trace.Link{
@@ -742,13 +696,6 @@
 func (it *messageIterator) sendModAck(m map[string]*AckResult, deadline time.Duration, logOnInvalid, isReceipt bool) {
 	deadlineSec := int32(deadline / time.Second)
 	isNack := deadline == 0
-<<<<<<< HEAD
-	var eventStart, eventEnd string
-	if isNack {
-		eventStart = eventNackStart
-		eventEnd = eventNackEnd
-	} else {
-=======
 	var spanName, eventStart, eventEnd string
 	if isNack {
 		spanName = nackSpanName
@@ -756,23 +703,16 @@
 		eventEnd = eventNackEnd
 	} else {
 		spanName = modackSpanName
->>>>>>> 93f43980
 		eventStart = eventModackStart
 		eventEnd = eventModackEnd
 	}
 	it.sendAckWithFunc(m, func(ctx context.Context, subName string, ackIDs []string) error {
-<<<<<<< HEAD
-		links := make([]trace.Link, 0, len(ackIDs))
-		subscribeSpans := make([]trace.Span, 0, len(ackIDs))
-		if it.enableTracing {
-=======
 		if it.enableTracing {
 			// For each ackID (message), link back to the main subscribe span.
 			// If this is a nack, also remove it from active spans.
 			// If the ackID is not found, don't create any more spans.
 			links := make([]trace.Link, 0, len(ackIDs))
 			subscribeSpans := make([]trace.Span, 0, len(ackIDs))
->>>>>>> 93f43980
 			for _, ackID := range ackIDs {
 				// get the parent span context for this ackID for otel tracing.
 				var s any
@@ -791,17 +731,6 @@
 					}
 					subscribeSpan.AddEvent(eventStart, trace.WithAttributes(semconv.MessagingBatchMessageCount(len(ackIDs))))
 					defer subscribeSpan.AddEvent(eventEnd)
-<<<<<<< HEAD
-					links = append(links, trace.Link{SpanContext: subscribeSpan.SpanContext()})
-				}
-			}
-		}
-		var mSpan trace.Span
-		if it.enableTracing {
-			opts := getCommonOptions(it.projectID, it.subID)
-			opts = append(opts, trace.WithLinks(links...))
-			ctx, mSpan = startSpan(context.Background(), modackSpanName, it.subID, opts...)
-=======
 
 					// Only add this link if the span is sampled, otherwise we're creating invalid links.
 					if subscribeSpan.SpanContext().IsSampled() {
@@ -815,7 +744,6 @@
 			opts := getCommonOptions(it.projectID, it.subID)
 			opts = append(opts, trace.WithLinks(links...))
 			_, mSpan := startSpan(context.Background(), spanName, it.subID, opts...)
->>>>>>> 93f43980
 			defer mSpan.End()
 			if !isNack {
 				mSpan.SetAttributes(
@@ -824,31 +752,17 @@
 			}
 			mSpan.SetAttributes(semconv.MessagingBatchMessageCount(len(ackIDs)),
 				semconv.CodeFunction("sendModAck"))
-<<<<<<< HEAD
-
-=======
->>>>>>> 93f43980
 			if mSpan.SpanContext().IsSampled() {
 				for _, s := range subscribeSpans {
 					s.AddLink(trace.Link{
 						SpanContext: mSpan.SpanContext(),
 						Attributes: []attribute.KeyValue{
-<<<<<<< HEAD
-							semconv.MessagingOperationName(modackSpanName),
-						},
-					})
-				}
-			}
-		}
-
-=======
 							semconv.MessagingOperationName(spanName),
 						},
 					})
 				}
 			}
 		}
->>>>>>> 93f43980
 		return it.subc.ModifyAckDeadline(ctx, &pb.ModifyAckDeadlineRequest{
 			Subscription:       it.subName,
 			AckDeadlineSeconds: deadlineSec,
